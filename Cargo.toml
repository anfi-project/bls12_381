[package]
authors = [
    "Sean Bowe <ewillbefull@gmail.com>",
    "Jack Grigg <thestr4d@gmail.com>",
]
description = "Implementation of the BLS12-381 pairing-friendly elliptic curve construction"
documentation = "https://docs.rs/bls12_381/"
homepage = "https://github.com/zkcrypto/bls12_381"
license = "MIT/Apache-2.0"
name = "bls12_381"
repository = "https://github.com/zkcrypto/bls12_381"
version = "0.4.0"
edition = "2018"

[package.metadata.docs.rs]
rustdoc-args = [ "--html-in-header", "katex-header.html" ]

[dev-dependencies]
criterion = "0.3"
hex = "0.4"
rand_xorshift = "0.3"
sha2 = "0.9"
sha3 = "0.9"

[[bench]]
name = "groups"
harness = false
required-features = ["groups"]

[[bench]]
name = "hash_to_curve"
harness = false
required-features = ["hash_to_curve"]

[dependencies.digest]
version = "0.9"
optional = true

[dependencies.ff]
version = "0.9"
default-features = false

[dependencies.group]
version = "0.9"
default-features = false
optional = true

[dependencies.pairing]
version = "0.19"
optional = true

[dependencies.rand_core]
version = "0.6"
default-features = false

[dependencies.serde]
version = "1.0.125"
default-features = false
optional = true
features = [ "derive" ] # std?

[dependencies.subtle]
version = "2.2.1"
default-features = false

[features]
<<<<<<< HEAD
default = ["groups", "pairings", "alloc", "endo", "serdes"]
serdes = ["serde"]
=======
default = ["groups", "pairings", "alloc", "endo", "hash_to_curve"]
>>>>>>> 5c3c18ce
groups = ["group"]
pairings = ["groups", "pairing"]
alloc = ["group/alloc"]
hash_to_curve = ["digest"]
nightly = ["subtle/nightly"]

# Deprecated.
# GLV patents US7110538B2 and US7995752B2 expired in September 2020.
endo = []<|MERGE_RESOLUTION|>--- conflicted
+++ resolved
@@ -64,12 +64,8 @@
 default-features = false
 
 [features]
-<<<<<<< HEAD
-default = ["groups", "pairings", "alloc", "endo", "serdes"]
+default = ["groups", "pairings", "alloc", "endo", "serdes", "hash_to_curve"]
 serdes = ["serde"]
-=======
-default = ["groups", "pairings", "alloc", "endo", "hash_to_curve"]
->>>>>>> 5c3c18ce
 groups = ["group"]
 pairings = ["groups", "pairing"]
 alloc = ["group/alloc"]
