--- conflicted
+++ resolved
@@ -81,17 +81,15 @@
 #[cfg(all(feature = "pairings", feature = "alloc"))]
 pub use pairings::{multi_miller_loop, G2Prepared};
 
-<<<<<<< HEAD
 #[cfg(feature = "serdes")]
 mod serdes;
 
 #[cfg(feature = "serdes")]
 pub use serdes::*;
-=======
+
 /// Use the generic_array re-exported by digest to avoid a version mismatch
 #[cfg(feature = "hash_to_curve")]
 pub(crate) use digest::generic_array;
 
 #[cfg(feature = "hash_to_curve")]
-pub mod hash_to_curve;
->>>>>>> 5c3c18ce
+pub mod hash_to_curve;